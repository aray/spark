--- conflicted
+++ resolved
@@ -3,7 +3,7 @@
 import akka.actor.{ActorRef, ActorContext, ActorRefFactory}
 import scala.concurrent.Await
 import akka.pattern.ask
-<<<<<<< HEAD
+
 import akka.util.Timeout
 import scala.concurrent.duration._
 import spray.routing.Directives
@@ -11,15 +11,6 @@
 import spray.httpx.TwirlSupport._
 import spray.httpx.SprayJsonSupport._
 import spray.http.MediaTypes._
-=======
-import akka.util.{Duration, Timeout}
-import akka.util.duration._
-import cc.spray.Directives
-import cc.spray.directives._
-import cc.spray.typeconversion.TwirlSupport._
-import cc.spray.http.MediaTypes
-import cc.spray.typeconversion.SprayJsonSupport._
->>>>>>> 6d60fe57
 
 import spark.deploy._
 import spark.deploy.JsonProtocol._
@@ -34,16 +25,9 @@
   val actorSystem         = context.system
   val RESOURCE_DIR = "spark/deploy/master/webui"
   val STATIC_RESOURCE_DIR = "spark/deploy/static"
-<<<<<<< HEAD
 
-  implicit val timeout = Timeout(10 seconds)
+  implicit val timeout = Timeout(Duration.create(System.getProperty("spark.akka.askTimeout", "10").toLong, "seconds"))
 
-
-=======
-  
-  implicit val timeout = Timeout(Duration.create(System.getProperty("spark.akka.askTimeout", "10").toLong, "seconds"))
-  
->>>>>>> 6d60fe57
   val handler = {
     get {
       (path("") & parameters('format ?)) {
